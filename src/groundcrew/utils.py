"""
"""
import os
import ast
import inspect
import importlib

from typing import Any, Callable

import yaml
import astunparse

<<<<<<< HEAD
=======
from openai import OpenAI
from chromadb import Collection

>>>>>>> c013c679
from groundcrew import system_prompts as sp
from groundcrew.dataclasses import Tool
from groundcrew.llm import openaiapi


def build_llm_chat_client(model: str = 'gpt-4-1106-preview') -> Callable[[str], str]:
    """

    """
    if 'gpt' in model:
        client = openaiapi.get_openaiai_client()
        chat_session = openaiapi.start_chat(model, client)

        def chat(messages: list[dict[str, str]]) -> str:
            messages_openai = [openaiapi.dict_to_message(message) for message in messages]
            response = chat_session(messages_openai)
            messages.append(response)
            return openaiapi.message_to_dict(response)

    return chat


def build_llm_completion_client(model: str = 'gpt-4-1106-preview') -> Callable[[str], str]:
    """

    """
    if 'gpt' in model:
        client = openaiapi.get_openaiai_client()
        completion = openaiapi.start_chat(model, client)

        def chat_complete(prompt):
            messages = [
                openaiapi.SystemMessage("You are a helpful assistant."),
                openaiapi.UserMessage(prompt)
            ]
            response = completion(messages)
            return response.content

    return chat_complete


def setup_and_load_yaml(filepath: str, key: str) -> dict[str, dict[str, Any]]:
    """
    Helper function to set up workspace, create a file if it doesn't exist,
    and load data from a YAML file.

    Args:
        filepath (str): The path to the YAML file.
        key (str): The key to extract data from the loaded YAML file.

    Returns:
        dict: A dictionary containing processed data extracted from the YAML
        file. If the file doesn't exist or the data is None, an empty
        dictionary is returned.
    """

    # Create a file if it doesn't exist
    if not os.path.exists(filepath):
        with open(filepath, 'w') as f:
            pass

    # Load data from the file
    with open(filepath, 'r') as f:
        data = yaml.safe_load(f)

    # Process the loaded data
    if data is None:
        return {}

    return {item['name']: item for item in data[key]}


def setup_tools(
        modules_list: list[dict[str, Any]],
        tool_descriptions: dict[str, dict[str, str]],
        collection: Collection,
        llm: Callable) -> dict[str, Tool]:
    """
    This function sets up tools by generating a dictionary of Tool objects
    based on the given modules and tool descriptions.

    Args:
        modules_list (list): A list of dictionaries containing modules and the
        functions to be used from those modules.
        tool_descriptions (dict): A dictionary containing descriptions for
        specific tools.

    Returns:
        tools (dict): A dictionary containing Tools with each key being the
        tool name
    """

    # Parameters available to a tool constructor
    params = {
        'collection': collection,
        'llm': llm
    }

    tools = {}
    for module_dict in modules_list:
        module_name = module_dict['module']
        module = importlib.import_module(module_name)
        tools_list = module_dict['tools']

        # Loop through tools and generate descriptions
        with open(module.__file__, 'r') as f:
            file_text = ''.join(f.readlines())

        for node in ast.walk(ast.parse(file_text)):
            if isinstance(node, ast.ClassDef) and node.name in tools_list:

                # Actual code of the class
                tool_code = astunparse.unparse(node)

                # Description already generated and in yaml file, so load it.
                if node.name in tool_descriptions:
                    print(f'Loading description for {node.name}...')
                    tool_yaml = yaml.dump(
                        tool_descriptions[node.name], sort_keys=False)

                else:
                    print(f'Generating description for {node.name}...')

                    # Generate description of the Tool in YAML format
                    tool_yaml = convert_tool_str_to_yaml(tool_code, llm)

                    # In case the LLM put ```yaml at the beginning and and ```
                    # at the end
                    if '```yaml' in tool_yaml:
                        tool_yaml = '\n'.join(tool_yaml[1:-1])

                # Convert YAML to a dictionary
                tool_info_dict = yaml.safe_load(tool_yaml)
                if isinstance(tool_info_dict, list):
                    tool_info_dict = tool_info_dict[0]

                params['base_prompt'] = tool_info_dict['base_prompt']

                tool_constructor = getattr(module, node.name)
                tool_params = inspect.signature(tool_constructor).parameters

                args = {}
                for param_name, value in params.items():
                    if param_name in tool_params:
                        args[param_name] = value

                # Create an instance of a tool object
                tool_obj = tool_constructor(**args)

                # Check that the tool object has the correct signature
                assert 'prompt' in inspect.signature(tool_obj).parameters, 'Tool must have a prompt parameter'

                assert inspect.signature(tool_obj).return_annotation == str, 'Tool must return a string'

                # Add the tool to the tools dictionary
                tools[node.name] = Tool(
                    name=node.name,
                    code=tool_code,
                    description=tool_info_dict['description'],
                    base_prompt=tool_info_dict['base_prompt'],
                    params=tool_info_dict['params'],
                    obj=tool_obj)

    return tools


def convert_tool_str_to_yaml(function_str: str, llm: Callable) -> str:
    """
    Convert a given tool string to YAML format using a GPT-4 model.

    Args:
        function_str (str): The string representation of a function.

    Returns:
        str: The YAML representation of the given function string.
    """
    prompt = sp.TOOL_GPT_PROMPT + '\n\n' + function_str
    return llm(prompt)


def save_tools_to_yaml(tools: dict[str, Tool], filename: str) -> None:
    """
    Converts a dictionary of tools into YAML format and saves it to a file.

    Args:
        tools (dict): A dictionary containing Tools with each key being the
        tool name
        filename (str): The name of the file to save the YAML data to.

    Returns:
        None
    """

    # Convert the tools dictionary into a list of dictionaries
    tools_list = []
    for tool in tools.values():
        tool_dict = {}
        tool_dict['name'] = tool.name
        tool_dict['description'] = tool.description
        tool_dict['base_prompt'] = tool.base_prompt
        tool_dict['params'] = tool.params
        tools_list.append(tool_dict)

    # Wrap the list in a dictionary with the key 'tools'
    data = {'tools': tools_list}

    # Write the data to the YAML file
    with open(filename, 'w') as file:
        yaml.dump(data, file, default_flow_style=False, sort_keys=False)
    print(f'Saved {filename}\n')<|MERGE_RESOLUTION|>--- conflicted
+++ resolved
@@ -10,12 +10,9 @@
 import yaml
 import astunparse
 
-<<<<<<< HEAD
-=======
 from openai import OpenAI
 from chromadb import Collection
 
->>>>>>> c013c679
 from groundcrew import system_prompts as sp
 from groundcrew.dataclasses import Tool
 from groundcrew.llm import openaiapi
