--- conflicted
+++ resolved
@@ -21,28 +21,25 @@
     - Relevant information from comments and docstrings
 """
 
-<<<<<<< HEAD
 CHOOSE_TOOL_PROMPT = """Your task is to either (1) respond directly to the user's question or (2) choose the correct tool and parameters to answer the following question. Do not engage in any conversation. Your answer must be in one of the following two formats.
-=======
-CHOOSE_TOOL_PROMPT = """Your task is to choose the correct tool and parameters to answer the question. Each tool has a list of parameters along with which are required or not. If a parameter is required, you MUST generate a value for it. Do not engage in any conversation - your answer must be in the following format.
->>>>>>> 9918f761
 
 (1) If you are responding directly to the user's questions, use this format:
-Response: Write your response here.
+Response: Write your response here. Your response should be limited to 3 sentences or less. If you include code in your response, it should be in a code block like this:
+```python
+# Code goes here
+```
 
 (2) If you are choosing the correct tool and parameters, use this format:
 Reason: Describe your reasoning for why this tool was chosen in 3 sentences or less.
 Tool: Tool Name
-<<<<<<< HEAD
 Tool query: Provide a query to the tool to get the answer to the question.
 Parameter_0: Parameter_0 Name | Variable value | parameter type
-=======
-Parameter_0: Parameter_0 Name | Variable_0 value | parameter type
-Parameter_1: Parameter_1 Name | Variable_1 value | parameter type
->>>>>>> 9918f761
 ...
-Parameter_N: Parameter_N Name | Variable_N value | parameter type
+Parameter_N: Parameter_N Name | Variable value | parameter type
+
 """
+
+CODEQA_PROMPT = "Your answer should only include information that pertains to the question."
 
 TOOL_GPT_PROMPT = """Your task is to take as input a Python `Tool` class and create a description of the `__call__` method in YAML format like the example below. All `Tools` will include a `user_prompt` parameter in the `__call__` method.
 
